package phonelab

import (
	"errors"
	"fmt"
	"io/ioutil"
	"os"
	"path/filepath"
	"strings"

	"github.com/bmatcuk/doublestar"
	"github.com/gurupras/go-hdfs-doublestar"
	"github.com/gurupras/phonelab-go/hdfs"
	"github.com/shaseley/depgraph"
	log "github.com/sirupsen/logrus"
	yaml "gopkg.in/yaml.v2"
)

// Build a pipeline from a yaml file.

// TODO:
//	Expand things to include data from device id formatted files

////////////////////////////////////////////////////////////////////////////////
// Runner Configuration

type RunnerConf struct {
	MaxConcurrency uint                `yaml:"max_concurrency"` // Number of concurrent pipelines
	DataCollector  string              `yaml:"data_collector"`  // DataCollector to hook up to the sink
	SourceConf     *PipelineSourceConf `yaml:"source"`          // Source specification
	Processors     []*ProcessorConf    `yaml:"processors"`      // Custom processors that are defined here (as opposed to in a separate file).
	Sink           *ProcessorInputConf `yaml:"sink"`            // The sink/last-hop processor/args.
}

////////////////////////////////////////////////////////////////////////////////
// Pipeline source

type PipelineSourceType string

const (
	PipelineSourceFile     PipelineSourceType = "files"
	PipelineSourcePhonelab                    = "phonelab"
)

type PipelineSourceConf struct {
	Type     PipelineSourceType `yaml:"type"`
	HdfsAddr string             `yaml:"hdfsAddr"`
	Sources  []string           `yaml:"sources"`
}

////////////////////////////////////////////////////////////////////////////////
// Logline Filters

type FilterType string

const (
	FilterTypeSimple FilterType = "simple"
	FilterTypeRegex             = "regex"
	FilterTypeCustom            = "custom"
)

type FilterConf struct {
	Type   FilterType `yaml:"type"`
	Filter string     `yaml:"filter"`
}

////////////////////////////////////////////////////////////////////////////////
// Processor Configuration

type ProcessorInputConf struct {
	Name string                 `yaml:"name"`
	Args map[string]interface{} `yaml:"args"`
}

type ProcessorConf struct {
	// Metadata
	Name        string `yaml:"name"`
	Description string `yaml:"description"`

	// Pipleine config
	Inputs        []*ProcessorInputConf `yaml:"inputs"`        // A list of dependencies, i.e. input sources
	HasLogstream  bool                  `yaml:"has_logstream"` // Whether or not it requires parsed loglines
	Filters       []*FilterConf         `yaml:"filters"`       // Filters to apply to log strings
	Preprocessors []*ProcessorInputConf `yaml:"preprocessors"` // A list of preprocessor node names
	Parsers       []string              `yaml:"parsers"`       // A list of parsers to use
	Generator     string                `yaml:"generator"`     // The generator name for the processor. If empty, use name.
}

////////////////////////////////////////////////////////////////////////////////

func RunnerConfFromString(text string) (*RunnerConf, error) {
	spec := &RunnerConf{}

	err := yaml.Unmarshal([]byte(text), spec)

	if err != nil {
		return nil, err
	}

	return spec, nil
}

func RunnerConfFromFile(file string) (*RunnerConf, error) {
	var err error

	if _, err = os.Stat(file); err != nil {
		return nil, err
	}

	data, err := ioutil.ReadFile(file)
	if err != nil {
		return nil, fmt.Errorf("Error reading file %v: %v", file, err)
	}

	return RunnerConfFromString(string(data))
}

func isYamlList(text string) bool {
	pos := 0
	isComment := false

	for pos < len(text) {
		char := text[pos : pos+1]

		if isComment {
			if char == "\n" {
				isComment = false
			}
		} else if char == "#" {
			isComment = true
		} else if char == "-" {
			return true
		} else if len(strings.TrimSpace(char)) > 0 {
			return false
		}
		pos += 1
	}
	return false
}

func ProcessorConfsFromString(text string) ([]*ProcessorConf, error) {
	if isYamlList(text) {
		var confs []*ProcessorConf
		if err := yaml.Unmarshal([]byte(text), &confs); err != nil {
			return nil, err
		} else {
			return confs, nil
		}
	} else {
		conf := &ProcessorConf{}
		if err := yaml.Unmarshal([]byte(text), conf); err != nil {
			return nil, err
		} else {
			return []*ProcessorConf{conf}, nil
		}
	}
}

func ProcessorConfsFromFile(file string) ([]*ProcessorConf, error) {
	var err error

	if _, err = os.Stat(file); err != nil {
		return nil, err
	}

	data, err := ioutil.ReadFile(file)
	if err != nil {
		return nil, fmt.Errorf("Error reading file %v: %v", file, err)
	}

	return ProcessorConfsFromString(string(data))
}

// Expand the conf into multiple confs, resolving globbing, etc.
func (conf *PipelineSourceConf) Expand() ([]string, error) {
	switch conf.Type {
	default:
		{
			return nil, errors.New("Invalid type specification: " + string(conf.Type))
		}
	case PipelineSourceFile:
		{
			allFiles := make([]string, 0)

			for _, source := range conf.Sources {
				if len(source) == 0 {
					return nil, errors.New("Invalid source file: empty name")
				}
				if files, err := doublestar.Glob(source); err != nil {
					return nil, fmt.Errorf("Error globbing files: %v", err)
				} else {
					allFiles = append(allFiles, files...)
				}
			}

			return allFiles, nil
		}
	}
}

// Convert the source specification into something that can generate loglines.
func (conf *PipelineSourceConf) ToPipelineSourceGenerator() (PipelineSourceGenerator, error) {
	if len(conf.Sources) == 0 {
		return nil, errors.New("Missing sources specification in runner conf.")
	}

<<<<<<< HEAD
	allFiles := make([]string, 0)
	errHandler := func(err error) {
		panic(err)
	}
=======
	expanded, err := conf.Expand()

	if err != nil {
		return nil, err
	}

>>>>>>> a13d4cf7
	switch conf.Type {
	default:
		return nil, errors.New("Invalid type specification: " + string(conf.Type))
	case PipelineSourceFile:
<<<<<<< HEAD
		fallthrough
	case PipelineSourcePhonelab:
		for _, source := range conf.Sources {
			if len(source) == 0 {
				return nil, fmt.Errorf("Invalid source file: empty name")
			}
			client, err := hdfs.NewHdfsClient(conf.HdfsAddr)
			if err != nil {
				return nil, fmt.Errorf("Failed to connect to HDFS name node: %v", err)
			}
			log.Infof("Connected to hdfs at address: %v", conf.HdfsAddr)

			var files []string
			if client != nil {
				// We're in HDFS mode
				files, err = hdfs_doublestar.Glob(client, source)
				log.Infof("HDFS glob result: %v", files)
			} else {
				files, err = doublestar.Glob(source)
			}
			if err != nil {
				return nil, fmt.Errorf("Error globbing files: %v", err)
			} else {
				allFiles = append(allFiles, files...)
			}
=======
		if len(conf.Sources) == 0 {
			return nil, errors.New("Missing sources specification in runner conf.")
		}

		if len(expanded) == 0 {
			return nil, errors.New("No files resolved from sources")
>>>>>>> a13d4cf7
		}
	}

<<<<<<< HEAD
	switch conf.Type {
	case PipelineSourceFile:
		return NewTextFileSourceGenerator(allFiles, errHandler), nil
	case PipelineSourcePhonelab:
		// FIXME: Currently, we're assuming that each 'source' is
		// finding an info.json. Given this assumption, the device is
		// the parent directory to each info.json.
		devicePaths := make(map[string][]string)
		for _, file := range allFiles {
			parent, err := filepath.Abs(filepath.Dir(file))
			if err != nil {
				return nil, fmt.Errorf("Failed to find absolute path: %v", err)
			}
			device := filepath.Base(parent)
			basePath := filepath.Dir(parent)
			if _, ok := devicePaths[device]; !ok {
				devicePaths[device] = make([]string, 0)
			}
			devicePaths[device] = append(devicePaths[device], basePath)
		}
		return NewPhonelabSourceGenerator(devicePaths, conf.HdfsAddr, errHandler), nil
=======
		errHandler := func(err error) {
			panic(err)
		}

		return NewTextFileSourceGenerator(expanded, errHandler), nil
>>>>>>> a13d4cf7
	}
	return nil, errors.New("Invalid type specification: " + string(conf.Type))
}

func (conf *ProcessorConf) GeneratorName() string {
	if len(conf.Generator) > 0 {
		return conf.Generator
	} else {
		return conf.Name
	}
}

// Validate the ProcessorConf fields EXCEPT for the Inputs - those are validated
// separately when the input processor conf is validated.
func (conf *ProcessorConf) validate(env *Environment) error {

	// Processor generator name
	genName := conf.GeneratorName()
	if len(strings.TrimSpace(genName)) == 0 {
		return errors.New("Invalid processor name: name cannot be empty")
	} else if _, ok := env.Processors[genName]; !ok {
		return errors.New("Unknown Processor: " + genName)
	}

	// Preprocessors are "dumb" and don't require a configuration. These are
	// designed to be chained together linearly, rather than as a tree.
	for _, dep := range conf.Preprocessors {
		if len(dep.Name) == 0 {
			return errors.New("Invalid preprocessor name: name cannot be empty.")
		} else if _, ok := env.Processors[dep.Name]; !ok {
			return errors.New("Unknown Processor: " + dep.Name)
		}
	}

	// Filters
	if len(conf.Filters) > 0 {
		for _, filterSpec := range conf.Filters {
			if len(filterSpec.Filter) == 0 {
				return errors.New("Filter must not be empty.")
			} else {
				switch filterSpec.Type {
				default:
					return errors.New("Invalid filter type: " + string(filterSpec.Type))
				case FilterTypeSimple:
					// OK
					break
				case FilterTypeRegex:
					// Looking for side effects.
					_ = makeRegexFilter(filterSpec.Filter)
					break
				case FilterTypeCustom:
					// Check if we have a function already
					if _, ok := env.Filters[filterSpec.Filter]; !ok {
						return errors.New("Unknown custom filter: " + filterSpec.Filter)
					}
				}
			}
		}
	}

	// Parsers
	if len(conf.Parsers) > 0 {
		for _, parser := range conf.Parsers {
			if len(parser) == 0 {
				return errors.New("Invalid tag: tag cannot be empty.")
			} else if _, ok := env.Parsers[parser]; !ok {
				return errors.New("Unknown parser: " + parser)
			}
		}
	}

	return nil
}

func (conf *ProcessorConf) buildFilterProc(env *Environment, source Processor) Processor {
	filters := make([]StringFilter, 0)

	if len(conf.Filters) > 0 {
		for _, filterSpec := range conf.Filters {
			if len(filterSpec.Filter) > 0 {
				switch filterSpec.Type {
				case FilterTypeSimple:
					{
						valid := []string{}
						for _, cond := range strings.Split(filterSpec.Filter, "&&") {
							if len(cond) > 0 {
								valid = append(valid, cond)
							}
						}
						if len(valid) > 0 {
							filters = append(filters, makeStringFilterFunc(valid))
						}
						break
					}
				case FilterTypeRegex:
					{
						filters = append(filters, makeRegexFilter(filterSpec.Filter))
						break
					}
				case FilterTypeCustom:
					if filter, ok := env.Filters[filterSpec.Filter]; ok {
						filters = append(filters, filter)
					}
				}
			}
		}
	}

	if len(filters) > 0 {
		return NewStringFilterProcessor(source, filters)
	} else {
		return nil
	}
}

func (conf *ProcessorConf) buildParserProc(env *Environment, source Processor) Processor {

	// Parsers: Get these from the environment instead of the conf; we'll parse
	// anything we know how to.
	parser := NewLoglineParser()

	for _, tag := range conf.Parsers {
		if parserGen, ok := env.Parsers[tag]; ok {
			parser.SetParser(tag, parserGen())
		}
	}

	return NewLoglineProcessor(source, parser)
}

// Build a logline input pipeline processor. This processor is a simple chain
// consting of the followin:
//		source (disk) -> string filters -> parser -> [preprocessor p1, p2, ..., pn]
func (conf *ProcessorConf) buildLoglineSource(env *Environment, source Processor,
	info PipelineSourceInfo) (Processor, error) {

	// Build the string filters, if any.
	if filter := conf.buildFilterProc(env, source); filter != nil {
		source = filter
	}

	// We'll have at least one parser for loglines
	source = conf.buildParserProc(env, source)

	// Add on any preprocessors
	for _, proc := range conf.Preprocessors {
		if procGen, ok := env.Processors[proc.Name]; !ok {
			return nil, errors.New("Cannot find processor " + proc.Name)
		} else {
			source = procGen.GenerateProcessor(&PipelineSourceInstance{
				Info:      info,
				Processor: source,
			}, proc.Args)
		}
	}

	return source, nil
}

func (conf *RunnerConf) findProcessor(name string) *ProcessorConf {
	// TODO: Where are we storing the existing configurations?
	// This is something the environment should handle.
	// To bootstrap things, just look at what is embedded.

	for _, proc := range conf.Processors {
		if proc.Name == name {
			return proc
		}
	}
	return nil
}

func (p *ProcessorConf) Key() string {
	return p.Name
}

func (conf *RunnerConf) dependencyGraph(env *Environment) (*depgraph.DependencyGraph, error) {
	seen := make(map[string]bool)

	root := conf.findProcessor(conf.Sink.Name)
	if root == nil {
		return nil, errors.New("Cannot find sink processor '" + conf.Sink.Name + "'.")
	}

	graph := depgraph.New(make([]depgraph.Keyer, 0))

	// Add root
	toProcess := []*ProcessorConf{root}
	seen[root.Key()] = true
	graph.AddNode(root)

	// First pass, just all get the nodes
	for len(toProcess) > 0 {
		// Pop a node from the stack
		n := toProcess[len(toProcess)-1]
		toProcess = toProcess[0 : len(toProcess)-1]

		// Add it to the graph if needed
		if _, ok := graph.NodeMap[n.Key()]; !ok {
			graph.AddNode(n)
		}

		// Handle its sources
		for _, dep := range n.Inputs {
			if !seen[dep.Name] {
				proc := conf.findProcessor(dep.Name)
				if proc == nil {
					return nil, fmt.Errorf("Cannot find input processor '%v' for processor '%v'", dep, n.Key())
				}
				seen[dep.Name] = true
				toProcess = append(toProcess, proc)

				// Add it to the graph if needed
				if _, ok := graph.NodeMap[dep.Name]; !ok {
					graph.AddNode(proc)
				}
			}

			// Add the edge
			if err := graph.AddDependency(&depgraph.Dependency{
				Dependent:   n.Key(),
				DependentOn: dep.Name,
			}); err != nil {
				return nil, err
			}
		}
	}

	return graph, nil
}

func validateProcessorConfs(graph *depgraph.DependencyGraph, env *Environment) error {
	for key, node := range graph.NodeMap {
		pconf := node.Value.(*ProcessorConf)
		if err := pconf.validate(env); err != nil {
			return fmt.Errorf("Error in processor %v: %v", key, err)
		}
	}
	return nil
}

func (conf *RunnerConf) ShallowSplit() ([]*RunnerConf, error) {
	expanded, err := conf.SourceConf.Expand()
	if err != nil {
		return nil, err
	} else if len(expanded) == 0 {
		return nil, errors.New("No files resolved from sources")
	}

	origSource := conf.SourceConf
	splitConfs := make([]*RunnerConf, 0, len(expanded))

	for _, src := range expanded {
		newSource := &PipelineSourceConf{
			Type:    origSource.Type,
			Sources: []string{src},
		}
		// Can't do this in C!
		newConf := *conf
		newConf.SourceConf = newSource
		splitConfs = append(splitConfs, &newConf)
	}

	return splitConfs, nil
}

func (conf *RunnerConf) ToRunner(env *Environment) (*Runner, error) {

	// This validates that we have all of processor confs for input sources.
	// We still need to validate each one.
	graph, err := conf.dependencyGraph(env)
	if err != nil {
		return nil, err
	}

	// Check for cycles
	if _, err = graph.TopSort(); err != nil {
		return nil, errors.New("Cycle detected in the pipeline dependency graph!")
	}

	// Now, validate each processor conf
	if err = validateProcessorConfs(graph, env); err != nil {
		return nil, err
	}

	// Sources
	log.Debugf("SourceConf: %v", conf.SourceConf)
	gen, err := conf.SourceConf.ToPipelineSourceGenerator()
	if err != nil {
		return nil, err
	}

	proc := NewRunnerConfProcssor(conf, env, graph)

	// If there was a custom data collector specified, use it. Otherwise,
	// use our /dev/null version.
	var collector DataCollector = proc

	if len(conf.DataCollector) > 0 {
		if cgen, ok := env.DataCollectors[conf.DataCollector]; ok {
			collector = cgen()
		} else {
			return nil, errors.New("Unknown DataCollector: " + conf.DataCollector)
		}
	}

	// At this point the runner *should* work, though we haven't built an
	// actual pipeline. But, we've validated that we can find each processor and
	// its configuration and that there are no cycles, so we're in OK
	// shape.
	return NewRunner(gen, collector, proc), nil
}

////////////////////////////////////////////////////////////////////////////////
// DataCollector built from PipelineRunnerConf

type RunnerConfProcessor struct {
	Conf     *RunnerConf
	Env      *Environment
	DepGraph *depgraph.DependencyGraph
}

func NewRunnerConfProcssor(conf *RunnerConf, env *Environment,
	graph *depgraph.DependencyGraph) *RunnerConfProcessor {
	return &RunnerConfProcessor{
		Conf:     conf,
		Env:      env,
		DepGraph: graph,
	}
}

func makeStringFilterFunc(substrings []string) StringFilter {
	return func(check string) bool {
		for _, s := range substrings {
			if strings.Index(check, s) < 0 {
				return false
			}
		}
		return true
	}
}

type plBuilderState struct {
	procMap    map[string]Processor
	sourceInst *PipelineSourceInstance
	env        *Environment
	graph      *depgraph.DependencyGraph
}

// Stich multiple (input) processors into a single processor
func stitchInputs(processors []Processor) Processor {
	if len(processors) == 0 {
		return nil
	} else if len(processors) == 1 {
		return processors[0]
	} else {
		// Combine the inputs using TimeWeaverProcessors. They get combined
		// like this: (((0 1) 2) 3).
		proc := processors[0]
		for i := 1; i < len(processors); i++ {
			proc = NewTimeweaverProcessor(proc, processors[i])
		}
		return proc
	}
}

// Build the processor specified by the conf, building any other processors
// needed.
func (conf *ProcessorConf) buildProcessor(state *plBuilderState,
	args map[string]interface{}) (Processor, error) {

	// Is it cached?
	if proc, ok := state.procMap[conf.Key()]; ok {
		return proc, nil
	}

	// Processors may get input from loglines and/or other processors.  When we
	// have more than one processor, we need to take a slightly complicated
	// approach. Processors may emit data at any rate, and may need to emit
	// data that goes backwards compared to the timestamps of their input
	// stream. Our approach is to create multiple input streams at the file
	// level, and merge them back together as one, ordered stream.
	//
	// So, we need to do the following:
	//  1) Build the main pipeline filter/parser
	//	2) Build a pipeline for each preprocessor stream. We do this by
	//	   recursively calling buildProcessor for each input.
	//	3) Merge all of these streams together
	//	4) Build and pass the data to the main processor.
	//  5) If this processor is passed to multiple processors, put a Muxer
	//     behind it to multiplex our output stream.

	// For files, we can just invoke Process() multiple times.  We can't
	// use a muxer because that sends the same object, which would be fine
	// if we had unlimited memory! But we dont, so we leave it on disk
	// until we can process it. TODO: Can we do better?

	inputs := make([]Processor, 0)

	// (1) Build the logline input processing chain for _this_ processor.
	// This will get stitches with other input (if needed) later.
	if conf.HasLogstream {
		if logPipeline, err := conf.buildLoglineSource(state.env, state.sourceInst.Processor,
			state.sourceInst.Info); err != nil {
			return nil, err
		} else {
			inputs = append(inputs, logPipeline)
		}
	}

	// (2) Get each other processor we depend on
	for _, dep := range conf.Inputs {
		if node, ok := state.graph.NodeMap[dep.Name]; !ok {
			return nil, fmt.Errorf("Cannot find processor conf for '%v'", dep.Name)
		} else if otherProc, err := node.Value.(*ProcessorConf).buildProcessor(state, dep.Args); err != nil {
			return nil, err
		} else {
			inputs = append(inputs, otherProc)
		}
	}

	// (3) Combine the log pipeline (if we have one) with any other inputs.
	input := stitchInputs(inputs)
	if input == nil {
		return nil, fmt.Errorf("No inputs and no log processor for '%v'", conf.Name)
	}

	// (4) Finally, make an instance of our processor with the newly stitched inputs.
	genName := conf.GeneratorName()

	procGen, ok := state.env.Processors[genName]
	if !ok {
		return nil, errors.New("Cannot find processor " + genName)
	}

	proc := procGen.GenerateProcessor(&PipelineSourceInstance{
		Info:      state.sourceInst.Info,
		Processor: input,
	}, args)

	// (5) One last thing: we might need to multiplex our output. If we have
	// more than one in edge in the dependency graph, then our output goes to
	// more than one processor, so, we'll wrap it in muxer.
	if node, ok := state.graph.NodeMap[conf.Key()]; !ok {
		return nil, fmt.Errorf("Cannot find processor conf for '%v'", conf.Key())
	} else if len(node.EdgesIn) > 1 {
		// yep, we need to put a multiplexer in front of the output
		proc = NewMuxer(proc, len(node.EdgesIn))
	}

	// Lastly, cache it
	state.procMap[conf.Key()] = proc

	return proc, nil
}

func (proc *RunnerConfProcessor) BuildPipeline(sourceInst *PipelineSourceInstance) (*Pipeline, error) {
	// First, get the sink processor conf. We'll build the actual pipeline graph
	// from there.
	sinkProc := proc.Conf.findProcessor(proc.Conf.Sink.Name)
	if sinkProc == nil {
		return nil, fmt.Errorf("Cannot find sink processor '%v'", proc.Conf.Sink.Name)
	}

	// Heavy lifting is done by buildProcessor; we just provide the context.
	source, err := sinkProc.buildProcessor(&plBuilderState{
		procMap:    make(map[string]Processor),
		sourceInst: sourceInst,
		env:        proc.Env,
		graph:      proc.DepGraph,
	}, proc.Conf.Sink.Args)

	if err != nil {
		return nil, err
	}

	return &Pipeline{
		LastHop: source,
	}, nil
}

func (proc *RunnerConfProcessor) OnData(data interface{}) {}
func (proc *RunnerConfProcessor) Finish()                 {}<|MERGE_RESOLUTION|>--- conflicted
+++ resolved
@@ -6,6 +6,7 @@
 	"io/ioutil"
 	"os"
 	"path/filepath"
+	"sort"
 	"strings"
 
 	"github.com/bmatcuk/doublestar"
@@ -173,55 +174,12 @@
 
 // Expand the conf into multiple confs, resolving globbing, etc.
 func (conf *PipelineSourceConf) Expand() ([]string, error) {
-	switch conf.Type {
-	default:
-		{
-			return nil, errors.New("Invalid type specification: " + string(conf.Type))
-		}
-	case PipelineSourceFile:
-		{
-			allFiles := make([]string, 0)
-
-			for _, source := range conf.Sources {
-				if len(source) == 0 {
-					return nil, errors.New("Invalid source file: empty name")
-				}
-				if files, err := doublestar.Glob(source); err != nil {
-					return nil, fmt.Errorf("Error globbing files: %v", err)
-				} else {
-					allFiles = append(allFiles, files...)
-				}
-			}
-
-			return allFiles, nil
-		}
-	}
-}
-
-// Convert the source specification into something that can generate loglines.
-func (conf *PipelineSourceConf) ToPipelineSourceGenerator() (PipelineSourceGenerator, error) {
-	if len(conf.Sources) == 0 {
-		return nil, errors.New("Missing sources specification in runner conf.")
-	}
-
-<<<<<<< HEAD
 	allFiles := make([]string, 0)
-	errHandler := func(err error) {
-		panic(err)
-	}
-=======
-	expanded, err := conf.Expand()
-
-	if err != nil {
-		return nil, err
-	}
-
->>>>>>> a13d4cf7
+
 	switch conf.Type {
 	default:
 		return nil, errors.New("Invalid type specification: " + string(conf.Type))
 	case PipelineSourceFile:
-<<<<<<< HEAD
 		fallthrough
 	case PipelineSourcePhonelab:
 		for _, source := range conf.Sources {
@@ -232,7 +190,9 @@
 			if err != nil {
 				return nil, fmt.Errorf("Failed to connect to HDFS name node: %v", err)
 			}
-			log.Infof("Connected to hdfs at address: %v", conf.HdfsAddr)
+			if client != nil {
+				log.Infof("Connected to hdfs at address: %v", conf.HdfsAddr)
+			}
 
 			var files []string
 			if client != nil {
@@ -247,27 +207,38 @@
 			} else {
 				allFiles = append(allFiles, files...)
 			}
-=======
-		if len(conf.Sources) == 0 {
-			return nil, errors.New("Missing sources specification in runner conf.")
-		}
-
-		if len(expanded) == 0 {
-			return nil, errors.New("No files resolved from sources")
->>>>>>> a13d4cf7
-		}
-	}
-
-<<<<<<< HEAD
+		}
+	}
+	sort.Strings(allFiles)
+	return allFiles, nil
+}
+
+// Convert the source specification into something that can generate loglines.
+func (conf *PipelineSourceConf) ToPipelineSourceGenerator() (PipelineSourceGenerator, error) {
+	if len(conf.Sources) == 0 {
+		return nil, errors.New("Missing sources specification in runner conf.")
+	}
+
+	errHandler := func(err error) {
+		panic(err)
+	}
+	expanded, err := conf.Expand()
+	if err != nil {
+		return nil, err
+	}
+	if len(expanded) == 0 {
+		return nil, errors.New("No files resolved from sources")
+	}
+
 	switch conf.Type {
 	case PipelineSourceFile:
-		return NewTextFileSourceGenerator(allFiles, errHandler), nil
+		return NewTextFileSourceGenerator(expanded, errHandler), nil
 	case PipelineSourcePhonelab:
 		// FIXME: Currently, we're assuming that each 'source' is
 		// finding an info.json. Given this assumption, the device is
 		// the parent directory to each info.json.
 		devicePaths := make(map[string][]string)
-		for _, file := range allFiles {
+		for _, file := range expanded {
 			parent, err := filepath.Abs(filepath.Dir(file))
 			if err != nil {
 				return nil, fmt.Errorf("Failed to find absolute path: %v", err)
@@ -280,13 +251,11 @@
 			devicePaths[device] = append(devicePaths[device], basePath)
 		}
 		return NewPhonelabSourceGenerator(devicePaths, conf.HdfsAddr, errHandler), nil
-=======
 		errHandler := func(err error) {
 			panic(err)
 		}
 
 		return NewTextFileSourceGenerator(expanded, errHandler), nil
->>>>>>> a13d4cf7
 	}
 	return nil, errors.New("Invalid type specification: " + string(conf.Type))
 }
